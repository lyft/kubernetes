--- conflicted
+++ resolved
@@ -18,13 +18,13 @@
 
 import (
 	"encoding/json"
-	"errors"
 	"github.com/golang/protobuf/jsonpb"
 	"k8s.io/apimachinery/pkg/api/resource"
 	metainternalversion "k8s.io/apimachinery/pkg/apis/meta/internalversion"
 	metav1 "k8s.io/apimachinery/pkg/apis/meta/v1"
 	"k8s.io/apimachinery/pkg/types"
 	"k8s.io/apimachinery/pkg/util/intstr"
+	"strings"
 )
 
 const (
@@ -3809,9 +3809,8 @@
 // ResourceList is a set of (resource name, quantity) pairs.
 type ResourceList map[ResourceName]resource.Quantity
 
-<<<<<<< HEAD
 func (r *ResourceList) UnmarshalJSONPB(u *jsonpb.Unmarshaler, value []byte) error {
-	var m map[string]interface{}
+	var m map[string]string
 	err := json.Unmarshal(value, &m)
 	if err != nil {
 		return err
@@ -3819,23 +3818,12 @@
 
 	resourceList := make(ResourceList)
 	for resourceName, quantity := range m {
-		quantityMap := quantity.(map[string]interface{})
-		quantityIface, ok := quantityMap["string"]
-		if !ok {
-			return errors.New("missing string key in quantity")
+		quantityPB := resource.Quantity{}
+		err := u.Unmarshal(strings.NewReader(quantity), &quantityPB)
+		if err != nil {
+			return err
 		}
-
-                 asString, casted := quantityIface.(string)
-                 if !casted {
-                      return fmt.Errorf("quantity string key doesn't have a string as a value. It has {} instead", reflect.TypeOf(quantityIface))
-                 }
-                 
-                 
-		resourceList[ResourceName(resourceName)], err = resource.Parse(asString)
-		if err != nil {
-		   // TODO: return a wrapped error if that's used somewhere else in this code base
-		    return err 
-		}
+		resourceList[ResourceName(resourceName)] = quantityPB
 	}
 	*r = resourceList
 	return nil
@@ -3843,8 +3831,6 @@
 
 // +genclient
 // +genclient:nonNamespaced
-=======
->>>>>>> 86e5099b
 // +k8s:deepcopy-gen:interfaces=k8s.io/apimachinery/pkg/runtime.Object
 
 // Node is a worker node in Kubernetes
